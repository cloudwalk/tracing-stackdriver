--- conflicted
+++ resolved
@@ -32,29 +32,9 @@
 
 [dev-dependencies]
 tracing = "0.1.34"
-<<<<<<< HEAD
+time = { version = "0.3.30", features = ["serde", "serde-well-known", "formatting"] }
+lazy_static = "1.4.0"
 rand = "0.8.5"
-opentelemetry_sdk = "0.21.1"
 uuid = { version = "1.7.0", features = ["v4"] }
 chrono = "0.4.31"
-tokio = { version = "1", features = ["rt", "rt-multi-thread", "macros"] }
-
-[dev-dependencies.time]
-features = ["serde", "serde-well-known", "formatting"]
-version = "0.3.30"
-
-[dev-dependencies.opentelemetry]
-default-features = false
-features = ["testing", "trace"]
-version = "0.21.0"
-
-[dev-dependencies.opentelemetry-stdout]
-features = ["trace"]
-version = "0.2.0"
-
-[features]
-valuable = ["dep:valuable", "valuable-serde", "http", "url"]
-opentelemetry = ["dep:opentelemetry", "tracing-opentelemetry"]
-=======
-time = { version = "0.3.30", features = ["serde", "serde-well-known", "formatting"] }
->>>>>>> 136a6011
+tokio = { version = "1", features = ["rt", "rt-multi-thread", "macros"] }